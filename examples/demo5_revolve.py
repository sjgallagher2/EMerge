--- conflicted
+++ resolved
@@ -1,9 +1,5 @@
 import emerge as em
-<<<<<<< HEAD
-from emerge.plot import plot_sp, plot_ff
-=======
 from emerge.plot import plot_ff
->>>>>>> 6dbf4f7a
 import numpy as np
 
 """ CONICAL HORN ANTENNA
@@ -28,18 +24,12 @@
 waveguide_radius = 2.779/2 * cm     # feed waveguide radius
 waveguide_length = 2.872 * cm       # feed waveguide length
 
-<<<<<<< HEAD
-# --- Create simulation object -------------------------------------------
-model = em.Simulation('ConicalHornAntenna')
-model.check_version("0.6.11")   # Checks version compatibility
-=======
 airbox_length = 6*cm                # airbox length
-airbox_width = 20*cm                # airbox width
+airbox_width = 15*cm                # airbox width
 
 # --- Create simulation object -------------------------------------------
-model = em.Simulation('ConicalHornAntenna')
-model.check_version("0.6.9") # Checks version compatibility
->>>>>>> 6dbf4f7a
+model = em.Simulation('ConicalHornAntenna', loglevel='DEBUG')
+model.check_version("0.6.11") # Checks version compatibility
 
 # --- Feed geometry -------------------------------------------------------
 feed = em.geo.Cylinder(
@@ -47,6 +37,14 @@
     waveguide_length, 
     cs=em.YZPLANE.cs()
 )
+# The fundamental mode of a circular waveguide has two version that are 90 degrees rotated due to the circular
+# Symmetry of the wavegudie. The two modes can have any arbitrary rotation. This usually depends on slight mesh
+# errors. It is  possible to "force" the fundamental mode to be aligned along the Z-axis.
+
+# Stretching the waveguide by 0.1% in the Y-direction pushes the two orthogonal modes slightly apart
+# causing one to be perfectly aligned in the Z-drection and the other at a slightly larger propagation constant
+# in the Y-direction.
+em.geo.stretch(feed, fy=1.001) 
 
 # --- Horn geometry (revolved polygon) -----------------------------------
 # Define polygon profile: (x = length, y = radius)
@@ -58,34 +56,19 @@
 horn_vol = horn_poly.revolve(em.XZPLANE.cs(), (0,0,0), (1,0,0))
 
 # --- Surrounding air --------------------------------------------
-<<<<<<< HEAD
-air = em.geo.Box(5*cm, 20*cm, 20*cm, (aperture_length + waveguide_length,-10*cm,-10*cm)).background()
-=======
 air = em.geo.Box(airbox_length, airbox_width, airbox_width, 
                  (aperture_length+waveguide_length,-airbox_width/2,-airbox_width/2))
->>>>>>> 6dbf4f7a
 
 # --- Finalize geometry --------------------------------------------------
 model.commit_geometry()
 
 # --- Solver setup -------------------------------------------------------
 model.mw.set_frequency(10e9)                  # 10GHz frequency
-<<<<<<< HEAD
-model.mw.set_resolution(0.3)                  # mesh resolution fraction
-model.generate_mesh()
-model.view(selections=[air.boundary(exclude=('left',)),], plot_mesh=False)
-
-# --- Boundary conditions ------------------------------------------------
-port1 = model.mw.bc.ModalPort(feed.face('front'), 1)  # excite port at waveguide
-radiation_boundary = air.boundary(exclude=('left',)) # open faces
-abc = model.mw.bc.AbsorbingBoundary(radiation_boundary)
-=======
 model.mw.set_resolution(0.24)                  # mesh resolution fraction
-air.mesh_multiplier = 2                       # increase airbox mesh size 
 
 model.generate_mesh()
-model.view(selections=[feed.face('front'),], plot_mesh=False)
-model.view(selections=[horn_vol.boundary(),], plot_mesh=False)
+model.view(selections=[feed.face('front'),])
+model.view(selections=[horn_vol.boundary(),])
 model.view(selections=[air.boundary(exclude=('left',)),], plot_mesh=True)
 
 # --- Boundary conditions ------------------------------------------------
@@ -93,19 +76,13 @@
 radiation_boundary = air.boundary(exclude=("left",)) # open faces
 abc = model.mw.bc.AbsorbingBoundary(radiation_boundary)
 
->>>>>>> 6dbf4f7a
 # --- Run frequency-domain solver ----------------------------------------
 data = model.mw.run_sweep()
 
 # --- Far-field radiation pattern (2D cut) -------------------------------
 ff_data = data.field[0].farfield_2d(
     (1, 0, 0), (0, 1, 0), radiation_boundary,
-<<<<<<< HEAD
-    (-90, 90)
-)
-=======
     (-90, 90))
->>>>>>> 6dbf4f7a
 plot_ff(ff_data.ang * 180/np.pi, ff_data.normE/em.lib.EISO, dB=True, ylabel='Gain [dBi]')
 
 # --- Visualization ------------------------------------------------------
@@ -115,10 +92,7 @@
     *data.field[0].farfield_3d(radiation_boundary).surfplot(
         'normE', 'abs', True, True, -10, 5*cm, (waveguide_length+aperture_length,0,0)
     ),
-<<<<<<< HEAD
-    cmap='viridis', symmetrize=False
-=======
     cmap='jet', symmetrize=False
->>>>>>> 6dbf4f7a
 )
+model.display.add_portmode(port1, k0=data.field[0].k0)
 model.display.show()